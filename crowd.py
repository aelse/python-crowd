--- conflicted
+++ resolved
@@ -38,11 +38,8 @@
         self.app_name = app_name
         self.app_pass = app_pass
         self.rest_url = crowd_url.rstrip("/") + "/rest/usermanagement/1"
-<<<<<<< HEAD
         self.timeout = timeout
 
-=======
->>>>>>> 176a7c8a
         self.session = requests.Session()
         self.session.verify = ssl_verify
         self.session.auth = requests.auth.HTTPBasicAuth(app_name, app_pass)
@@ -506,7 +503,6 @@
 
         return True
 
-<<<<<<< HEAD
     def get_memberships(self):
         """Fetches all group memberships.
 
@@ -517,32 +513,10 @@
         """
 
         response = self._get_xml(self.rest_url + "/group/membership")
-=======
-    def search(self, search_string):
-        """Does a search.
-
-        Args:
-            ??
-            search_string: the string to search for.
-
-
-        Returns:
-            json results:
-                Returns search results.
-        """
-
-        response = self._get(self.rest_url + "/search",
-                             params={"entity-type": "user",
-                                     "expand":"user", 
-                                      "property-search-restriction":{ "property":{ "name":"email","type":"string" },
-                                                                      "match-mode":"CONTAINS",
-                                                                      "value":search_string } } )
->>>>>>> 176a7c8a
-
-        if not response.ok:
-            return None
-
-<<<<<<< HEAD
+
+        if not response.ok:
+            return None
+
         xmltree = lxml.etree.fromstring(response.content)
         memberships = {}
         for mg in xmltree.findall('membership'):
@@ -552,6 +526,28 @@
             groups = [u'{}'.format(g.get('name')) for g in mg.find('groups').findall('group')]
             memberships[group] = {u'users': users, u'groups': groups}
         return memberships
-=======
-        return response.json()
->>>>>>> 176a7c8a
+
+    def search(self, search_string):
+        """Does a search.
+
+        Args:
+            ??
+            search_string: the string to search for.
+
+
+        Returns:
+            json results:
+                Returns search results.
+        """
+
+        response = self._get(self.rest_url + "/search",
+                             params={"entity-type": "user",
+                                     "expand":"user",
+                                      "property-search-restriction":{ "property":{ "name":"email","type":"string" },
+                                                                      "match-mode":"CONTAINS",
+                                                                      "value":search_string } } )
+
+        if not response.ok:
+            return None
+
+        return response.json()